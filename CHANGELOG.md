# package:sentry changelog

<<<<<<< HEAD
## 2.2.0

- Refactor to support browser with `SentryClientBrowser`
=======
## 2.3.1

- Support non-standard port numbers and paths in DSN URL.

## 2.3.0

- Add [breadcrumb](https://docs.sentry.io/development/sdk-dev/event-payloads/breadcrumbs/) support.

## 2.2.0

- Add a `stackFrameFilter` argument to `SentryClient`'s `capture` method (96be842).
- Clean-up code using pre-Dart 2 API (91c7706, b01ebf8).

## 2.1.1

- Defensively copy internal maps event attributes to
  avoid shared mutable state (https://github.com/flutter/sentry/commit/044e4c1f43c2d199ed206e5529e2a630c90e4434)
>>>>>>> fe2c7669

## 2.1.0

- Support DNS format without secret key.
- Remove dependency on `package:quiver`.
- The `clock` argument to `SentryClient` constructor _should_ now be
  `ClockProvider` (but still accepts `Clock` for backwards compatibility).

## 2.0.2

- Add support for user context in Sentry events.

## 2.0.1

- Invert stack frames to be compatible with Sentry's default culprit detection.

## 2.0.0

- Fixed deprecation warnings for Dart 2
- Refactored tests to work with Dart 2

## 1.0.0

- first and last Dart 1-compatible release (we may fix bugs on a separate branch if there's demand)
- fix code for Dart 2

## 0.0.6

- use UTC in the `timestamp` field

## 0.0.5

- remove sub-seconds from the timestamp

## 0.0.4

- parse and report async gaps in stack traces

## 0.0.3

- environment attributes
- auto-generate event_id and timestamp for events

## 0.0.2

- parse and report stack traces
- use x-sentry-error HTTP response header
- gzip outgoing payloads by default

## 0.0.1

- basic ability to send exception reports to Sentry.io<|MERGE_RESOLUTION|>--- conflicted
+++ resolved
@@ -1,10 +1,5 @@
 # package:sentry changelog
 
-<<<<<<< HEAD
-## 2.2.0
-
-- Refactor to support browser with `SentryClientBrowser`
-=======
 ## 2.3.1
 
 - Support non-standard port numbers and paths in DSN URL.
@@ -22,7 +17,6 @@
 
 - Defensively copy internal maps event attributes to
   avoid shared mutable state (https://github.com/flutter/sentry/commit/044e4c1f43c2d199ed206e5529e2a630c90e4434)
->>>>>>> fe2c7669
 
 ## 2.1.0
 
