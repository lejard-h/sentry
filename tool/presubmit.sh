--- conflicted
+++ resolved
@@ -5,10 +5,6 @@
 
 pub get
 dartanalyzer --fatal-warnings ./
-<<<<<<< HEAD
-pub run test --platform vm --platform chrome
-=======
 pub run test --platform vm
 ./tool/dart2_test.sh
->>>>>>> fe2c7669
 dartfmt -n --set-exit-if-changed ./