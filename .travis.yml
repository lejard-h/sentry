--- conflicted
+++ resolved
@@ -4,11 +4,6 @@
 
 language: dart
 dart:
-<<<<<<< HEAD
-# - stable # there's no Dart 2 on the stable channel yet
-- dev
-=======
   - stable
   - dev
->>>>>>> fe2c7669
 script: ./tool/presubmit.sh